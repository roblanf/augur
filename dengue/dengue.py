--- conflicted
+++ resolved
@@ -5,32 +5,18 @@
 from base.sequences import sequence_set, num_date
 from base.tree import tree
 from base.process import process
-<<<<<<< HEAD
 from base.frequencies import alignment_frequencies, tree_frequencies
 from Bio.SeqFeature import FeatureLocation
 import numpy as np
-=======
->>>>>>> 231fed6e
 from datetime import datetime
 import os
 from glob import glob
 
 
-<<<<<<< HEAD
-#### Provide geographic metadata ####
-region_cmap = [
-    ["europe",             "#4580CA"],
-    ["china",              "#3F63CF"],
-    ["japan_korea",        "#4272CE"],
-    ["southeast_asia",     "#571EA2"],
-    ["oceania",            "#4B26B1"],
-    ["south_pacific",      "#4433BE"],
-    ["south_america",      "#56A0AE"],
-    ["central_america",    "#BDBB48"],
-    ["caribbean",          "#E67C32"],
-    ["north_america",      "#DC2F24"]
-]
-regions = [ r[0] for r in region_cmap]
+#### Provide metadata ####
+regions = ["japan_korea","china","south_asia","southeast_asia", "south_pacific","oceania","subsaharan_africa","west_asia","caribbean","south_america","central_america","north_america","europe"]
+colors =  ["#4B26B1", "#3F4ACA", "#4272CE", "#4D92BF", "#5DA8A3", "#74B583", "#8EBC66", "#ACBD51", "#C8B944", "#DDA93C", "#E68B35", "#E3602D", "#DC2F24"]
+region_cmap = zip(regions, colors)
 
 ## These need to be adjusted...
 region_groups = {'NA':'north_america',
@@ -83,20 +69,6 @@
 for i in ['denv1', 'denv2', 'denv3', 'denv4']:
     for k,v in genotypes[i].iteritems():
         genotypes['all'][i.upper()+' '+k] = v
-=======
-#### Provide metadata ####
-regions = ["japan_korea","china","south_asia","southeast_asia", "south_pacific","oceania","subsaharan_africa","west_asia","caribbean","south_america","central_america","north_america","europe"]
-colors =  ["#4B26B1", "#3F4ACA", "#4272CE", "#4D92BF", "#5DA8A3", "#74B583", "#8EBC66", "#ACBD51", "#C8B944", "#DDA93C", "#E68B35", "#E3602D", "#DC2F24"]
-region_cmap = zip(regions, colors)
-
-color_options = {
-    "region":{"key":"region", "legendTitle":"Region", "menuItem":"region", "type":"discrete", "color_map": region_cmap},
-    "num_date":{"key":"num_date", "legendTitle":"Sampling date", "menuItem":"date", "type":"continuous"},
-}
-
-attribute_nesting = {'geographic location':['region'], 'authors':['authors']}
-panels = ['tree', 'map', 'entropy']#, 'frequencies']
->>>>>>> 231fed6e
 
 ##### Utils #####
 def select_serotype(infile, path, serotype):
@@ -197,7 +169,6 @@
                 assert 'treetime' in steps, 'ERROR: Must run step "treetime" to do geo inference.'
                 self.dengue.tree.geo_inference('region')
 
-<<<<<<< HEAD
             if 'frequencies' in steps: # Estimate mutation frequencies
                 print('\nEstimating frequencies....\n\n')
                 from numpy import arange
@@ -215,19 +186,10 @@
             if 'export' in steps:
                 print('\nExporting.....\n\n')
                 assert self.dengue.tree, 'ERROR: No tree object to export'
-                self.dengue.export(controls = attribute_nesting, geo_attributes = 'region',
-                date_range = self.date_range, color_options=color_options, panels=panels, indent=1) # Export to JSON
-
-##### Run config #####
-=======
-            if 'export' in steps:
-                print('\nExporting.....\n\n')
-                assert self.dengue.tree, 'ERROR: No tree object to export'
                 self.date_range = {'date_min': self.dengue.tree.getDateMin(), 'date_max': self.dengue.tree.getDateMax()} # Set default date range according to the tree height
                 self.dengue.export(controls = attribute_nesting, geo_attributes = 'region', date_range = self.date_range, color_options=color_options, panels=panels, defaults={'geoResolution': 'region'}) # Export to JSON
 
 ##### Config #####
->>>>>>> 231fed6e
 if __name__=="__main__":
     import argparse
 
