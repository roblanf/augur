"""
Export JSON files suitable for visualization with auspice.
"""

import os, sys
import re
import time
import numpy as np
from Bio import Phylo
from collections import defaultdict
from .utils import read_metadata, read_node_data, write_json, read_config, read_lat_longs, read_colors
import warnings

# Set up warnings & exceptions
warn = warnings.warn
deprecationWarningsEmitted = False

def deprecated(message):
    warn(message, DeprecationWarning, stacklevel=2)
    global deprecationWarningsEmitted
    deprecationWarningsEmitted=True

def fatal(message):
    print("FATAL ERROR: {}".format(message))
    sys.exit(2)

def configure_warnings():
    # we must only set these when someone runs `augur export v2` (i.e. run_v2() is called)
    # else they will apply to _all_ augur commands due to the way all commands are pulled
    # in by the augur runner (augur/__init__.py)
    def customformatwarning(message, category, filename, lineno, line=None):
        if category.__name__ == "UserWarning":
            return "WARNING: {}\n\n".format(message)
        if category.__name__ == "DeprecationWarning":
            return "DEPRECATED: {}\n\n".format(message)
        return "{}\n".format(message)

    warnings.formatwarning = customformatwarning
    warnings.simplefilter("default") # show DeprecationWarnings by default

class InvalidOption(Exception):
    pass

def convert_tree_to_json_structure(node, metadata, div=0, strains=None):
    """
    converts the Biopython tree structure to a dictionary that can
    be written to file as a json. This is called recursively.
    Creates the strain property & divergence on each node

    input
        node -- node for which top level dict is produced.
        div  -- cumulative divergence (root = 0). False → divergence won't be exported.

    returns
        tree in JSON structure
        list of strains
    """

    # Does the tree have divergence? (BEAST trees may not)
    # only calculate this for the root node!
    if div == 0 and 'mutation_length' not in metadata[node.name] and 'branch_length' not in metadata[node.name]:
        div = False

    node_struct = {'strain': node.name}
    if div is not False: # div=0 is ok
        node_struct["div"] = div

    if strains is None:
        strains = [node_struct["strain"]]
    else:
        strains.append(node_struct["strain"])

    if node.clades:
        node_struct["children"] = []
        for child in node.clades:
            if div is False:
                cdiv=False
            else:
                if 'mutation_length' in metadata[child.name]:
                    cdiv = div + metadata[child.name]['mutation_length']
                elif 'branch_length' in metadata[child.name]:
                    cdiv = div + metadata[child.name]['branch_length']
            node_struct["children"].append(convert_tree_to_json_structure(child, metadata, div=cdiv, strains=strains)[0])

    return (node_struct, strains)

def check_muts(node_metadata):
    values_in_tree = 0 
    for node_properties in node_metadata.values():
        if "mutations" in node_properties:
            values_in_tree+=1
    if values_in_tree == 0:
        return None
    return values_in_tree

def get_values_in_tree(node_metadata, key):
    values_in_tree = set()
    for node_properties in node_metadata.values():
        # beware of special cases!
        if key in ["num_date", "author"]:
            values_in_tree.add(node_properties.get(key, {}).get("value"))
        elif key in node_properties['traits']:
            values_in_tree.add(node_properties['traits'][key]['value'])
    return values_in_tree

def get_colorings(config, traits, provided_colors, node_metadata, mutations_present):
    def _rename_authors_key(color_config):
        if not color_config.get("authors"):
            return
        if color_config.get("author"):
            warn("[config file] Both 'author' and 'authors' supplied as coloring options. Using 'author'.")
        deprecated("[config file] The 'authors' key is now called 'author'")
        color_config["author"] = color_config["authors"]
        del color_config["authors"]

<<<<<<< HEAD
=======
    def _get_values(key):
        values_in_tree = set()
        for node_properties in node_metadata.values():
            # beware of special cases!
            if key in ["num_date", "author"]:
                values_in_tree.add(node_properties.get(key, {}).get("value"))
            elif key in node_properties['traits']:
                values_in_tree.add(node_properties['traits'][key]['value'])
        if len(values_in_tree)==1 and None in values_in_tree:
            return {}
        return values_in_tree

>>>>>>> 2377e93c
    def _get_type(key, config_data, trait_values):
        # for clade_membership, we know what it is - anything else breaks Auspice
        if key == "clade_membership":
            return "categorical"
        if config_data.get("type"):
            t = config_data.get("type")
            allowedTypes = ["continuous", "ordinal", "categorical", "boolean"]
            if t == "discrete":
                deprecated("[config file] Coloring type 'discrete' is no longer valid. Please use one of: '{}' instead. Trait {} has been automatically set as 'categorical'.".format(", ".join(allowedTypes), key))
                return "categorical"
            if t not in allowedTypes:
                warn("[config file] In trait {}, coloring type '{}' is not valid. Please choose from: '{}'. This trait has been excluded!".format(key, t, ", ".join(allowedTypes)))
                raise InvalidOption()
            return t
        # no type supplied => try to guess
        if all([ isinstance(n, float) if isinstance(n, float) else isinstance(n, int) for n in trait_values ]):
            t = "continuous"
        else:
            t = "categorical"
        #Don't warn if command-line - no way to specify
        #treat country and region differently
        if config:
            warn("[config file] Trait {} is missing type information. We've guessed '{}'.".format(key, t))
        elif key != "country" and key != "region":
            print("Trait {} was guessed as being type '{}'. Use a 'config' file if you'd like to set this yourself.".format(key, t))
        return t

    def _get_title(key, color_config):
        # preferentially get the title from the color_config if set
        if color_config.get(key):
            info = color_config.get(key)
            if "title" in info:
                return info["title"]
            oldFields = "' and '".join([a for a in info.keys() if a in ['menuItem', 'legendTitle']])
            if "menuItem" in info:
                deprecated("[config file] '{}' has been replaced with 'title'. "
                           "Using 'menuItem' as 'title' for coloring '{}'.".format(oldFields, key))
                return info["menuItem"]
            if "legendTitle" in info:
                deprecated("[config file] '{}' has been replaced with 'title'. "
                           "Using 'legendTitle' as 'title' for coloring '{}'.".format(oldFields, key))
                return info["legendTitle"]
        # hardcoded fallbacks:
        if key == "clade_membership":
            return "Clade"
        if key == "gt":
            return "Genotype"
        if key == "authors":
            return "Authors"
        if key == 'num_date':
            return 'Sampling date'
        # fallthrough
        return key

    # TODO: sort out how command line arguments play with colof_config, if defined
    if config.get("colorings"):
        color_config = config["colorings"]
    elif config.get("color_options"):
        color_config = config["color_options"]
        deprecated("[config file] 'color_options' has been replaced with 'colorings'")
    else:
        color_config = {t: {} for t in traits}

    # if the 'clade_membership' trait is defined then ensure it's also a coloring
    if 'clade_membership' in traits and 'clade_membership' not in color_config:
        color_config['clade_membership'] = {}

    # handle deprecated keys by updating to their new ones where possible
    _rename_authors_key(color_config)

    colorings = {}
    # handle special cases
    if mutations_present:
        colorings["gt"] = {'title': _get_title("gt", color_config), 'type': 'ordinal'}
    if get_values_in_tree(node_metadata, "author"): # check if any nodes have author set
        colorings["author"] = {'title': _get_title("author", color_config), 'type': 'categorical'}
<<<<<<< HEAD
    if get_values_in_tree(node_metadata, "num_date"): # TODO: check if tree has temporal inference (possible to not have)
=======
    if _get_values("num_date"): # TODO: check if tree has temporal inference (possible to not have) - EBH: I think this is done now?
>>>>>>> 2377e93c
        colorings['num_date'] = {'title': _get_title("num_date", color_config), 'type': 'continuous'}
    # remove these keys so they're not processed below
    color_config.pop("gt", None)
    color_config.pop("author", None)
    color_config.pop("num_date", None)
    color_config.pop("div", None) # makes no sense to have this

    # loop through provided colorings not handled above
    for key, config_data in color_config.items():
        trait_values = get_values_in_tree(node_metadata, key) # e.g. list of countries, regions etc
        if not trait_values:
            warn("You asked for a color-by for trait '{}', but it has no values on the tree. It has been ignored.".format(key))
            continue
        try:
            colorings[key] = {"title": _get_title(key, color_config), "type": _get_type(key, config_data, trait_values)}
        except InvalidOption:
            continue # a warning message will have been printed before this is thrown
        # set color maps if provided in the config (FYI - color maps are interpreted in lower case)
        # we preserve the ordering of the provided colour maps
        if key.lower() in provided_colors:
            scale = []
            trait_values = {str(val).lower(): val for val in trait_values}
            trait_values_unseen = {k for k in trait_values}
            for provided_key, provided_color in provided_colors[key.lower()]:
                if provided_key.lower() in trait_values:
                    scale.append([trait_values[provided_key.lower()], provided_color])
                    trait_values_unseen.discard(provided_key.lower())
            if len(scale):
                colorings[key]["scale"] = scale
                if len(trait_values_unseen):
                    warn("These values for trait {} were not specified in your provided color scale: {}. Auspice will create colors for them.".format(key, ", ".join(trait_values_unseen)))
            else:
                warn("You've specified a color scale for {} but none of the values found on the tree had associated colors. Auspice will generate its own color scale for this trait.".format(key))
    return colorings


def process_geographic_info(config, command_line_traits, lat_long_mapping, node_metadata):
    if command_line_traits:
        # straight overwrite -- not an extension of those which may be provided in the config
        traits = command_line_traits
    elif config.get("geographic_info"):
        traits = config.get("geographic_info")
    elif config.get("geo"):
        traits = config.get("geo")
        deprecated("[config file] 'geo' has been replaced with 'geographic_info'")
    else:
        return {}

    geographic_info = defaultdict(dict)
    for trait in traits:
        demes_in_tree = get_values_in_tree(node_metadata, trait)
        for deme in demes_in_tree:
            # deme may be numeric, or string
            try:
                deme_search_value = deme.lower()
            except AttributeError:
                deme_search_value = str(deme)

            try:
                geographic_info[trait][deme] = lat_long_mapping[(trait.lower(), deme_search_value)]
            except KeyError:
                warn("{}->{} did not have an associated lat/long value (matching performed in lower case). Auspice won't be able to display this location.".format(trait, deme))
    return geographic_info

def process_annotations(node_data):
    # treetime adds "annotations" to node_data
    if "annotations" not in node_data: # if haven't run tree through treetime
        return None
    return node_data["annotations"]

def process_panels(user_panels, meta_json):
    try:
        panels = meta_json["panels"]
    except KeyError:
        panels = ["tree", "map", "entropy"]

    if user_panels is not None and len(user_panels) != 0:
        panels = user_panels

    if "geographic_info" in meta_json:
        geoTraits = meta_json["geographic_info"].keys()
    else:
        geoTraits = []
    if meta_json.get("genome_annotations", None):
        annotations = meta_json["genome_annotations"].keys()
    else:
        annotations = []

    if "entropy" in panels and len(annotations) == 0:
        panels.remove("entropy")
    if "map" in panels and len(geoTraits) == 0:
        panels.remove("map")

    return panels


def collect_strain_info(node_data, tsv_path):
    """
    Integrate TSV metadata to the per-node metadata structure
    """
    strain_info = node_data["nodes"]
    if tsv_path:
        meta_tsv, _ = read_metadata(tsv_path) # meta_tsv={} if file isn't read / doeesn't exist

        for strain, node in strain_info.items():
            if strain in meta_tsv:
                for field in meta_tsv[strain]:
                    node[field] = meta_tsv[strain][field]
    return strain_info


def set_author_on_nodes(node_metadata, raw_strain_info):
    """Gather the authors which appear in the metadata and assign them
    to nodes on the tree.

    :param node_metadata:
    :type node_metadata: dict
    :param raw_strain_info:
    :type raw_strain_info: dict
    :returns: None
    :rtype: None
    """
    author_info = {}
    seen = defaultdict(lambda: defaultdict(lambda: defaultdict(list)))

    for strain, node in node_metadata.items():
        author = raw_strain_info[strain].get("author")
        if not author:
            author = raw_strain_info[strain].get("authors")
        if not author:
            continue # internal node / terminal node without authors

        node["author"] = {"author": author}
        if "title" in raw_strain_info[strain]:
            node["author"]["title"] = raw_strain_info[strain]["title"].strip()
        if "journal" in raw_strain_info[strain]:
            node["author"]["journal"] = raw_strain_info[strain]["journal"].strip()
        if "paper_url" in raw_strain_info[strain] and not raw_strain_info[strain]["paper_url"].strip("/").endswith("pubmed"):
            node["author"]["paper_url"] = raw_strain_info[strain]["paper_url"].strip()

        # add to `seen` which will later be used to create the unique value which auspice will display
        year_matches = re.findall(r'\([0-9A-Z-]*(\d{4})\)', node["author"].get("journal", ""))
        year = str(year_matches[-1]) if year_matches else "unknown"
        seen[author][year][node["author"].get("title", "unknown")].append(node)

    # turn "seen" into a unique "nice" string for auspice to display
    for author in seen.keys():
        for year in seen[author].keys():
            titles = sorted(seen[author][year].keys())
            for idx, title in enumerate(titles):
                value = author.split()[0].lower().capitalize()
                if year != "unknown":
                    value += " ({})".format(year)
                if len(titles) > 1:
                    value += " {}".format("abcdefghij"[idx])
                for node in seen[author][year][title]:
                    node["author"]["value"] = value

def transfer_metadata_to_strains(strains, raw_strain_info, traits):
    node_metadata = {}
    for strain_name in strains:
        node = {"traits":{}}

        try:
            raw_data = raw_strain_info[strain_name]
        except KeyError:
            raise Exception("ERROR: {} is not found in the node_data[\"nodes\"]".format(strain_name))

        # TRANSFER MUTATIONS #
        if "aa_muts" in raw_data or "muts" in raw_data:
            node["mutations"] = {}
            if "muts" in raw_data and len(raw_data["muts"]):
                node["mutations"]["nuc"] = raw_data["muts"]
            if "aa_muts" in raw_data:
                aa = {gene:data for gene, data in raw_data["aa_muts"].items() if len(data)}
                node["mutations"].update(aa)
                #convert mutations into a label
                if aa:
                    aa_lab = '; '.join("{!s}: {!s}".format(key,', '.join(val)) for (key,val) in aa.items())
                    node["labels"] = { "aa": aa_lab }


        # TRANSFER NODE DATES #
        if "numdate" in raw_data or "num_date" in raw_data: # it's ok not to have temporal information
            node["num_date"] = {
                "value": raw_data["num_date"] if "num_date" in raw_data else raw_data["numdate"]
            }
            if "num_date_confidence" in raw_data:
                node["num_date"]["confidence"] = raw_data["num_date_confidence"]

        # TRANSFER VACCINE INFO #

        # TRANSFER LABELS #
        if "clade_annotation" in raw_data:
            if 'labels' in node:
                node['labels']['clade'] = raw_data["clade_annotation"]
            else:
                node["labels"] = { "clade": raw_data["clade_annotation"] }

        # TRANSFER NODE.HIDDEN PROPS #
        hidden = raw_data.get("hidden", None)
        if hidden:
            if hidden in ["always", "divtree", "timetree"]:
                node["hidden"] = hidden
            elif hidden is True or str(hidden) == "1": # interpret this as hidden in both div + time tree
                node["hidden"] = "always"
            else:
                warn("Hidden node trait of {} is invalid. Ignoring.".format(hidden))

        # TRANSFER AUTHORS #

        # TRANSFER GENERIC PROPERTIES #
        for prop in ["url", "accession"]:
            if prop in raw_data:
                node[prop] = raw_data[prop]

        # TRANSFER TRAITS (INCLUDING CONFIDENCE & ENTROPY) #
        for trait in traits:
            if trait in raw_data and raw_data[trait]:
                node["traits"][trait] = {"value": raw_data[trait]}
                if trait+"_confidence" in raw_data:
                    node["traits"][trait]["confidence"] = raw_data[trait+"_confidence"]
                if trait+"_entropy" in raw_data:
                    node["traits"][trait]["entropy"] = raw_data[trait+"_entropy"]

        node_metadata[strain_name] = node
    return node_metadata

def add_metadata_to_tree(node, metadata):
    node.update(metadata[node["strain"]])
    if "children" in node:
        for child in node["children"]:
            add_metadata_to_tree(child, metadata)

def get_traits(node_data):
    exclude = ['branch_length', 'num_date', 'raw_date', 'numdate', 'clock_length',
               'mutation_length', 'date', 'muts', 'aa_muts', 'sequence', 'aa_sequences',
               'hidden']
    traits = []
    for seq, val in node_data['nodes'].items():
        for t in val.keys():

            if '_confidence' in t or '_entropy' in t:
                continue

            if t not in traits and t not in exclude:
                traits.append(t)

    return traits


def get_root_sequence(root_node, ref=None, translations=None):
    '''
    create a json structure that contains the sequence of the root, both as
    nucleotide and as translations. This allows look-up of the sequence for
    all states, including those that are not variable.

    Parameters
    ----------
    root_node : dict
    	data associated with the node
    ref : str, optional
        filename of the root sequence
    translations : str, optional
        file name of translations

    Returns
    -------
    dict
        dict of nucleotide sequence and translations
    '''
    root_sequence = {}
    if ref and translations:
        from Bio import SeqIO
        refseq = SeqIO.read(ref, 'fasta')
        root_sequence['nuc']=str(refseq.seq)
        for gene in SeqIO.parse(translations, 'fasta'):
            root_sequence[gene.id] = str(gene.seq)
    else:
        root_sequence["nuc"] = root_node["sequence"]
        root_sequence.update(root_node["aa_sequences"])

    return root_sequence


def convert_camel_to_snake_case(string):
    """
    Converts a string from camel case to snake case.

    This is used to allow existing `auspice-config` files for various builds
    to work with the v2 export schema.
    """
    s1 = re.sub('(.)([A-Z][a-z]+)', r'\1_\2', string)
    return re.sub('([a-z0-9])([A-Z])', r'\1_\2', s1).lower()


def register_arguments_v2(subparsers):
    v2 = subparsers.add_parser("v2", help="Export version 2 JSON schema")

    required = v2.add_argument_group(
        title="REQUIRED"
    )
    required.add_argument('--tree','-t', metavar="newick", required=True, help="Phylogenetic tree, usually output from `augur refine`")
    required.add_argument('--node-data', metavar="JSON", required=True, nargs='+', help="JSON files containing metadata for nodes in the tree")
    required.add_argument('--output-main', metavar="JSON", required=True, help="Ouput file for auspice")

    config = v2.add_argument_group(
        title="CONFIG OPTIONS",
        description="These control the display settings for auspice. \
            You can supply a config JSON (which has all available options) or command line arguments (which are more limited but great to get started). \
            Supplying both is fine too -- command line args will overrule what is set in the config file!"
    )
    config.add_argument('--auspice-config', metavar="JSON", help="Auspice configuration file")
    config.add_argument('--title', type=str, metavar="title", help="Title to be displayed by auspice")
    config.add_argument('--maintainers', metavar="name", nargs='+', help="Analysis maintained by")
    config.add_argument('--maintainer-urls', metavar="url", nargs='+', help="URL of maintainers")
    config.add_argument('--geography-traits', metavar="trait", nargs='+', help="What location traits are used to plot on map")
    config.add_argument('--extra-traits', metavar="trait", nargs='+', help="Metadata columns not run through 'traits' to be added to tree")
    config.add_argument('--panels', default=['tree', 'map', 'entropy'], nargs='+', help="Restrict panel display in auspice. Options are %(default)s. Ignore this option to display all available panels.")

    optional_inputs = v2.add_argument_group(
        title="OPTIONAL INPUTS"
    )
    optional_inputs.add_argument('--metadata', metavar="TSV", help="Additional metadata for strains in the tree")
    optional_inputs.add_argument('--colors', metavar="TSV", help="Custom color definitions")
    optional_inputs.add_argument('--lat-longs', metavar="TSV", help="Latitudes and longitudes for geography traits (overrides built in mappings)")
    optional_inputs.add_argument('--reference', metavar="JSON", required=False, help="reference sequence for export to browser, only vcf")
    optional_inputs.add_argument('--reference-translations', metavar="???", required=False, help="reference translations for export to browser, only vcf")

    optional_settings = v2.add_argument_group(
        title="OPTIONAL SETTINGS"
    )
    optional_settings.add_argument('--tree-name', metavar="name", default=False, help="Tree name (needed for tangle tree functionality)")
    optional_settings.add_argument('--minify-json', action="store_true", help="export JSONs without indentation or line returns")

    optional_outputs = v2.add_argument_group(
        title="OPTIONAL OUTPUTS"
    )
    optional_outputs.add_argument('--output-sequence', metavar="JSON", help="(reconstructed) sequences for each node")

    return v2



def run_v2(args):
    configure_warnings()
    T = Phylo.read(args.tree, 'newick')
    node_data = read_node_data(args.node_data) # args.node_data is an array of multiple files (or a single file)
    nodes = node_data["nodes"] # this is the per-node metadata produced by various augur modules

    if args.minify_json:
        json_indent = None
    else:
        json_indent = 2

    # export reference sequence data including translations. This is either the
    # inferred sequence of the root, or the reference sequence with respect to
    # which mutations are made on the tree (including possible mutations leading
    # to the root of the tree -- typical case for vcf input data).
    if args.output_sequence:
        if T.root.name in nodes:
            root_sequence = get_root_sequence(nodes[T.root.name], ref=args.reference,
                                                translations=args.reference_translations)
        else:
            root_sequence = {}

        write_json(root_sequence, args.output_sequence)


    ## SCHEMA v2.0 ##
    auspice_json = {}
    config = {}
    auspice_json["version"] = "2.0"

    if args.auspice_config:
        config = read_config(args.auspice_config)

        # v2 schema uses 'display_defaults' not 'defaults' (v1).
        if config.get("defaults"):
            deprecated("[config file] 'defaults' has been replaced with 'display_defaults'")
            config["display_defaults"] = config["defaults"]

        # Set up display defaults
        if config.get("display_defaults"):

            for key in config["display_defaults"]:
                new_key = convert_camel_to_snake_case(key)
                config["display_defaults"][new_key] = config["display_defaults"].pop(key)

            auspice_json["display_defaults"] = config["display_defaults"]

    # Get title - command-line arg will overwrite the supplied config file.
    if args.title:
        auspice_json['title'] = str(args.title)
    elif config.get("title"):
        auspice_json['title'] = config['title']

    # Get maintainers. Command-line args overwrite the config file.
    if args.maintainers:
        if args.maintainer_urls:
            if len(args.maintainers) == len(args.maintainer_urls):
                auspice_json['maintainers'] = [{'name': name, 'url':url} for name, url in zip(args.maintainers, args.maintainer_urls)]
            else:
                warn("you provided --maintainer_urls but not the same number as --maintainers! Ignoring the URLs")
                auspice_json['maintainers'] = [{'name': name} for name in args.maintainers]
        else:
            auspice_json['maintainers'] = [{'name': name} for name in args.maintainers]
    elif config.get("maintainer"): #v1-type specification
        auspice_json["maintainers"] = [{ "name": config["maintainer"][0], "url": config["maintainer"][1]}]
    elif config.get("maintainers"): #v2-type specification (proposed by Emma)
        auspice_json['maintainers'] = [{'name': n[0], 'url': n[1]} for n in config['maintainers']]

    # get traits to colour by etc - do here before node_data is modified below
    # this ensures we get traits even if they are not on every node
    traits = get_traits(node_data)
    if config.get('colorings'):
        traits.extend(config['colorings'].keys())
    if args.extra_traits:
        traits.extend(args.extra_traits)
    # Automatically add any specified geo traits - otherwise won't work!
    if args.geography_traits:
        traits.extend(args.geography_traits)
        traits = list(set(traits)) #ensure no duplicates
    # remove keys which may look like traits but are not
    excluded_traits = [
        "clade_annotation", # Clade annotation is label, not colorby!
        "authors" # authors are set as a node property, not a trait property
    ]
    traits = [t for t in traits if t not in excluded_traits]

    raw_strain_info = collect_strain_info(node_data, args.metadata)
    auspice_json["tree"], strains = convert_tree_to_json_structure(T.root, raw_strain_info)
    node_metadata = transfer_metadata_to_strains(strains, raw_strain_info, traits)
    set_author_on_nodes(node_metadata, raw_strain_info)

    # Set up filters
    if config.get('filters'):
        auspice_json['filters'] = config['filters']
        if "authors" in auspice_json['filters']:
            del auspice_json['filters'][auspice_json['filters'].index("authors")]
            auspice_json['filters'].append("author")

    add_metadata_to_tree(auspice_json["tree"], node_metadata)

    auspice_json["colorings"] = get_colorings(
        config=config,
        traits=traits,
        provided_colors=read_colors(args.colors),
        node_metadata=node_metadata,
        mutations_present=bool(check_muts(node_metadata))
    )

    auspice_json["geographic_info"] = process_geographic_info(config, args.geography_traits, read_lat_longs(args.lat_longs), node_metadata)

    auspice_json["updated"] = time.strftime('%Y-%m-%d')
    auspice_json["genome_annotations"] = process_annotations(node_data)

    # Set up panels for both config and command-line
    if config.get("panels"):
        panels = config["panels"]
    else:
        panels = args.panels
    auspice_json["panels"] = process_panels(panels, auspice_json)

    if args.tree_name:
        if not re.search("(^|_|/){}(_|.json)".format(args.tree_name), str(args.output_main)):
            fatal("tree name {} must be found as part of the output string".format(args.tree_name))
        auspice_json["tree_name"] = args.tree_name

    write_json(auspice_json, args.output_main, indent=json_indent)

    if deprecationWarningsEmitted:
        print("------------------------")
        print("There were deprecation warnings displayed. They have been fixed but these will likely become breaking errors in a future version of augur.")
        print("------------------------")
    print("")<|MERGE_RESOLUTION|>--- conflicted
+++ resolved
@@ -101,6 +101,8 @@
             values_in_tree.add(node_properties.get(key, {}).get("value"))
         elif key in node_properties['traits']:
             values_in_tree.add(node_properties['traits'][key]['value'])
+    if len(values_in_tree)==1 and None in values_in_tree:
+        return {}
     return values_in_tree
 
 def get_colorings(config, traits, provided_colors, node_metadata, mutations_present):
@@ -113,21 +115,6 @@
         color_config["author"] = color_config["authors"]
         del color_config["authors"]
 
-<<<<<<< HEAD
-=======
-    def _get_values(key):
-        values_in_tree = set()
-        for node_properties in node_metadata.values():
-            # beware of special cases!
-            if key in ["num_date", "author"]:
-                values_in_tree.add(node_properties.get(key, {}).get("value"))
-            elif key in node_properties['traits']:
-                values_in_tree.add(node_properties['traits'][key]['value'])
-        if len(values_in_tree)==1 and None in values_in_tree:
-            return {}
-        return values_in_tree
-
->>>>>>> 2377e93c
     def _get_type(key, config_data, trait_values):
         # for clade_membership, we know what it is - anything else breaks Auspice
         if key == "clade_membership":
@@ -197,18 +184,13 @@
 
     # handle deprecated keys by updating to their new ones where possible
     _rename_authors_key(color_config)
-
     colorings = {}
     # handle special cases
     if mutations_present:
         colorings["gt"] = {'title': _get_title("gt", color_config), 'type': 'ordinal'}
     if get_values_in_tree(node_metadata, "author"): # check if any nodes have author set
         colorings["author"] = {'title': _get_title("author", color_config), 'type': 'categorical'}
-<<<<<<< HEAD
     if get_values_in_tree(node_metadata, "num_date"): # TODO: check if tree has temporal inference (possible to not have)
-=======
-    if _get_values("num_date"): # TODO: check if tree has temporal inference (possible to not have) - EBH: I think this is done now?
->>>>>>> 2377e93c
         colorings['num_date'] = {'title': _get_title("num_date", color_config), 'type': 'continuous'}
     # remove these keys so they're not processed below
     color_config.pop("gt", None)
